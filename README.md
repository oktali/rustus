<div align="center">
    <img src="./imgs/logo_horizontal.svg" alt="logo" width="500">
    <div>
        <p></p>
        <img alt="Docker Image Size (latest by date)" src="https://img.shields.io/docker/image-size/s3rius/rustus?sort=date&style=for-the-badge">
        <img alt="Docker Image Version (latest semver)" src="https://img.shields.io/docker/v/s3rius/rustus?style=for-the-badge">
        <img alt="GitHub" src="https://img.shields.io/github/license/s3rius/rustus?style=for-the-badge">
    </div>
    <p><a href="https://tus.io/">TUS</a> protocol implementation written in Rust.</p>
</div>

## Features

This implementation has several features to make usage as simple as possible.

* Rustus is robust, since it uses asynchronous Rust;
* It can store information about files in databases;
* You can specify directory structure to organize your uploads;
* It has a lot of hooks options, and hooks can be combined.
* Highly configurable;

Please check out [docs](https://s3rius.github.io/rustus/) for more information about configuration and deploy.

## Installation

You can install rustus by 4 different ways.

### From source

To build it from source rust must be installed.
Preferred version is 1.59.0.

```bash
git clone https://github.com/s3rius/rustus.git
cd rustus
<<<<<<< HEAD
cargo install --path . --features=all
=======
cargo install --path . --features=all,metrics
>>>>>>> 57746ade
```
Also you can speedup build by disabling some features.

Available features:

* `amqp_notifier` - adds amqp protocol support for notifying about upload status;
* `db_info_storage` - adds support for storing information about upload in different databases (Postgres, MySQL, SQLite);
* `http_notifier` - adds support for notifying about upload status via http protocol;
* `redis_info_storage` - adds support for storing information about upload in redis database;
* `hashers` - adds support for checksum verification;
<<<<<<< HEAD
* `all` - enables all rustus features.
=======
* `metrics` - adds rustus specific metrics to prometheus endpoint;
* `all` - enables all rustus features except `metrics`.
>>>>>>> 57746ade

All precompiled binaries have all features enabled.

### With cargo

If you have cargo installed maybe it would be easier to
install it directly from crates.io.

```bash
cargo install rustus --features=all
```

### Binaries

All precompiled binaries available on github releases page.
You can download binaries from [here](https://github.com/s3rius/rustus/releases), unpack it and run.

```bash
./rustus
```

Make sure that you download version for your cpu and os.

### Using docker

One of the most simple ways to run rustus is docker.

Rustus has two containers for each version.
1. debian based image
2. alpine based image

Alpine based images are more lightweight than debian

To run rustus you just need to run this command

```bash
docker run --rm -p "1081:1081" -d s3rius/rustus --log-level "DEBUG"
```<|MERGE_RESOLUTION|>--- conflicted
+++ resolved
@@ -14,7 +14,7 @@
 This implementation has several features to make usage as simple as possible.
 
 * Rustus is robust, since it uses asynchronous Rust;
-* It can store information about files in databases;
+* It can store information about uploads in databases;
 * You can specify directory structure to organize your uploads;
 * It has a lot of hooks options, and hooks can be combined.
 * Highly configurable;
@@ -33,11 +33,7 @@
 ```bash
 git clone https://github.com/s3rius/rustus.git
 cd rustus
-<<<<<<< HEAD
-cargo install --path . --features=all
-=======
 cargo install --path . --features=all,metrics
->>>>>>> 57746ade
 ```
 Also you can speedup build by disabling some features.
 
@@ -48,12 +44,8 @@
 * `http_notifier` - adds support for notifying about upload status via http protocol;
 * `redis_info_storage` - adds support for storing information about upload in redis database;
 * `hashers` - adds support for checksum verification;
-<<<<<<< HEAD
-* `all` - enables all rustus features.
-=======
 * `metrics` - adds rustus specific metrics to prometheus endpoint;
 * `all` - enables all rustus features except `metrics`.
->>>>>>> 57746ade
 
 All precompiled binaries have all features enabled.
 
